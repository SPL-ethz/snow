--- conflicted
+++ resolved
@@ -23,12 +23,9 @@
     More information regarding the equations and their derivation can be found in
     "Stochastic shelf-scale modeling framework for the freezing stage in
     freeze-drying processes", Deck, Ochsenbein, and Mazzotti (2022),
-<<<<<<< HEAD
-    Int J Pharm, 613, 121276, https://doi.org/10.1016/j.ijpharm.2021.121276.
-=======
     Int J Pharm, 613, 121276, https://doi.org/10.1016/j.ijpharm.2021.121276
     as well as in the Snowflake class documentation.
->>>>>>> 87ab3f13
+
 
     Parameters:
         Nrep (int): Number of repetitions.
